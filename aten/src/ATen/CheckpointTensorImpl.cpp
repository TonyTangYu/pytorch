--- conflicted
+++ resolved
@@ -628,11 +628,7 @@
 void CheckpointFallback(const c10::OperatorHandle& op, torch::jit::Stack* stack) {
   size_t before_size = stack->size();
   auto s = op.schema();
-<<<<<<< HEAD
-  //std::cout << s << std::endl;
-=======
   // std::cout << s << std::endl;
->>>>>>> 944f255b
   size_t num_arg = s.arguments().size();
   // todo: use s.hasAnyAliasInfo() to figure out alias info instead of doing a runtime loop.
   std::vector<IValue> checkpoint_reversed_ivalue_in; // popping them from the jit stack and pushing them back will reverse stuff.
